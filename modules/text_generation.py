import ast
import logging
import random
import re
import time
import traceback

import numpy as np
import torch
import transformers

import modules.shared as shared
from modules.callbacks import (Iteratorize, Stream,
                               _SentinelTokenStoppingCriteria)
from modules.extensions import apply_extensions
from modules.html_generator import generate_4chan_html, generate_basic_html
from modules.models import clear_torch_cache, local_rank


def get_max_prompt_length(state):
    max_length = state['truncation_length'] - state['max_new_tokens']
    if shared.soft_prompt:
        max_length -= shared.soft_prompt_tensor.shape[1]

    return max_length


def encode(prompt, add_special_tokens=True, add_bos_token=True, truncation_length=None):
    if shared.model_type in ['rwkv', 'llamacpp']:
        input_ids = shared.tokenizer.encode(str(prompt))
        input_ids = np.array(input_ids).reshape(1, len(input_ids))
        return input_ids
    else:
        input_ids = shared.tokenizer.encode(str(prompt), return_tensors='pt', add_special_tokens=add_special_tokens)

        # This is a hack for making replies more creative.
        if not add_bos_token and input_ids[0][0] == shared.tokenizer.bos_token_id:
            input_ids = input_ids[:, 1:]

        # Llama adds this extra token when the first character is '\n', and this
        # compromises the stopping criteria, so we just remove it
        if type(shared.tokenizer) is transformers.LlamaTokenizer and input_ids[0][0] == 29871:
            input_ids = input_ids[:, 1:]

    # Handling truncation
    if truncation_length is not None:
        input_ids = input_ids[:, -truncation_length:]

    if shared.model_type in ['rwkv', 'llamacpp'] or shared.args.cpu:
        return input_ids
    elif shared.args.flexgen:
        return input_ids.numpy()
    elif shared.args.deepspeed:
        return input_ids.to(device=local_rank)
    elif torch.has_mps:
        device = torch.device('mps')
        return input_ids.to(device)
    else:
        return input_ids.cuda()


def get_encoded_length(prompt):
    length_after_extensions = apply_extensions('tokenized_length', prompt)
    if length_after_extensions is not None:
        return length_after_extensions

    return len(encode(prompt)[0])


def decode(output_ids, skip_special_tokens=True):
    return shared.tokenizer.decode(output_ids, skip_special_tokens)


def generate_softprompt_input_tensors(input_ids):
    inputs_embeds = shared.model.transformer.wte(input_ids)
    inputs_embeds = torch.cat((shared.soft_prompt_tensor, inputs_embeds), dim=1)
    filler_input_ids = torch.zeros((1, inputs_embeds.shape[1]), dtype=input_ids.dtype).to(shared.model.device)
    # filler_input_ids += shared.model.config.bos_token_id # setting dummy input_ids to bos tokens
    return inputs_embeds, filler_input_ids


# Removes empty replies from gpt4chan outputs
def fix_gpt4chan(s):
    for i in range(10):
        s = re.sub("--- [0-9]*\n>>[0-9]*\n---", "---", s)
        s = re.sub("--- [0-9]*\n *\n---", "---", s)
        s = re.sub("--- [0-9]*\n\n\n---", "---", s)

    return s


# Fix the LaTeX equations in galactica
def fix_galactica(s):
    s = s.replace(r'\[', r'$')
    s = s.replace(r'\]', r'$')
    s = s.replace(r'\(', r'$')
    s = s.replace(r'\)', r'$')
    s = s.replace(r'$$', r'$')
    s = re.sub(r'\n', r'\n\n', s)
    s = re.sub(r"\n{3,}", "\n\n", s)
    return s


def get_reply_from_output_ids(output_ids, input_ids, original_question, state, is_chat=False):
    if shared.model_type == 'HF_seq2seq':
        reply = decode(output_ids, state['skip_special_tokens'])
    else:
        new_tokens = len(output_ids) - len(input_ids[0])
        reply = decode(output_ids[-new_tokens:], state['skip_special_tokens'])

        # Prevent LlamaTokenizer from skipping a space
        if type(shared.tokenizer) is transformers.LlamaTokenizer and len(output_ids) > 0:
            if shared.tokenizer.convert_ids_to_tokens(int(output_ids[-new_tokens])).startswith('▁'):
                reply = ' ' + reply

    if not is_chat:
        reply = apply_extensions('output', reply)

    return reply


def formatted_outputs(reply, model_name):
    if shared.model_type == 'galactica':
        reply = fix_galactica(reply)
        return reply, reply, generate_basic_html(reply)
    elif shared.model_type == 'gpt4chan':
        reply = fix_gpt4chan(reply)
        return reply, 'Only applicable for GALACTICA models.', generate_4chan_html(reply)
    else:
        return reply, 'Only applicable for GALACTICA models.', generate_basic_html(reply)


def set_manual_seed(seed):
    seed = int(seed)
    if seed == -1:
        seed = random.randint(1, 2**31)

    torch.manual_seed(seed)
    if torch.cuda.is_available():
        torch.cuda.manual_seed_all(seed)

    return seed


def stop_everything_event():
    shared.stop_everything = True


def generate_reply_wrapper(question, state, eos_token=None, stopping_strings=None):
    for reply in generate_reply(question, state, eos_token, stopping_strings, is_chat=False):
        if shared.model_type not in ['HF_seq2seq']:
            reply = question + reply

        yield formatted_outputs(reply, shared.model_name)


<<<<<<< HEAD
        # transformers
        else:
            for k in ['max_new_tokens', 'do_sample', 'temperature', 'top_p', 'typical_p', 'epsilon_cutoff', 'eta_cutoff', 'repetition_penalty', 'encoder_repetition_penalty', 'top_k', 'min_length', 'no_repeat_ngram_size', 'num_beams', 'penalty_alpha', 'length_penalty', 'early_stopping']:
                generate_params[k] = state[k]
=======
def generate_reply(question, state, eos_token=None, stopping_strings=None, is_chat=False):
    state = apply_extensions('state', state)
    generate_func = apply_extensions('custom_generate_reply')
    if generate_func is None:
        if shared.model_name == 'None' or shared.model is None:
            logging.error("No model is loaded! Select one in the Model tab.")
            yield question
            return
>>>>>>> 071f0776

        if shared.model_type in ['rwkv', 'llamacpp']:
            generate_func = generate_reply_custom
        elif shared.args.flexgen:
            generate_func = generate_reply_flexgen
        else:
            generate_func = generate_reply_HF

    # Preparing the input
    original_question = question
    if not is_chat:
        question = apply_extensions('input', question)

    if shared.args.verbose:
        print(f'\n\n{question}\n--------------------\n')

    shared.stop_everything = False
    clear_torch_cache()
    seed = set_manual_seed(state['seed'])
    for reply in generate_func(question, original_question, seed, state, eos_token, stopping_strings, is_chat=is_chat):
        yield reply


def generate_reply_HF(question, original_question, seed, state, eos_token=None, stopping_strings=None, is_chat=False):
    generate_params = {}
    for k in ['max_new_tokens', 'do_sample', 'temperature', 'top_p', 'typical_p', 'repetition_penalty', 'encoder_repetition_penalty', 'top_k', 'min_length', 'no_repeat_ngram_size', 'num_beams', 'penalty_alpha', 'length_penalty', 'early_stopping']:
        generate_params[k] = state[k]

    if state['ban_eos_token']:
        generate_params['suppress_tokens'] = [shared.tokenizer.eos_token_id]

    if shared.args.no_cache:
        generate_params.update({'use_cache': False})

    if shared.args.deepspeed:
        generate_params.update({'synced_gpus': True})

    # Encode the input
    input_ids = encode(question, add_bos_token=state['add_bos_token'], truncation_length=get_max_prompt_length(state))
    output = input_ids[0]
    cuda = not any((shared.args.cpu, shared.args.deepspeed))

    # Find the eos tokens
    eos_token_ids = [shared.tokenizer.eos_token_id] if shared.tokenizer.eos_token_id is not None else []
    if eos_token is not None:
        eos_token_ids.append(int(encode(eos_token)[0][-1]))

    # Add the encoded tokens to generate_params
    if shared.soft_prompt:
        inputs_embeds, filler_input_ids = generate_softprompt_input_tensors(input_ids)
        question, filler_input_ids, inputs_embeds = apply_extensions('tokenizer', state, question, filler_input_ids, inputs_embeds)
        original_input_ids = input_ids
        generate_params.update({'inputs_embeds': inputs_embeds})
        generate_params.update({'inputs': filler_input_ids})
    else:
        question, input_ids, inputs_embeds = apply_extensions('tokenizer', state, question, input_ids, None)
        original_input_ids = input_ids
        generate_params.update({'inputs': input_ids})
        if inputs_embeds is not None:
            generate_params.update({'inputs_embeds': inputs_embeds})

    # Create the StoppingCriteriaList with the stopping strings (needs to be done after tokenizer extensions)
    stopping_criteria_list = transformers.StoppingCriteriaList()
    for st in (stopping_strings, ast.literal_eval(f"[{state['custom_stopping_strings']}]")):
        if type(st) is list and len(st) > 0:
            sentinel_token_ids = [encode(string, add_special_tokens=False) for string in st]
            stopping_criteria_list.append(_SentinelTokenStoppingCriteria(sentinel_token_ids=sentinel_token_ids, starting_idx=len(input_ids[0])))
            break

    # Update generate_params with the eos token and the stopping strings
    generate_params['eos_token_id'] = eos_token_ids
    generate_params['stopping_criteria'] = stopping_criteria_list

    t0 = time.time()
    try:
        if not is_chat and shared.model_type != 'HF_seq2seq':
            yield ''

        # Generate the entire reply at once.
        if not state['stream']:
            with torch.no_grad():
                output = shared.model.generate(**generate_params)[0]
                if cuda:
                    output = output.cuda()

            if shared.soft_prompt:
                output = torch.cat((input_ids[0], output[filler_input_ids.shape[1]:]))

            yield get_reply_from_output_ids(output, input_ids, original_question, state, is_chat=is_chat)

        # Stream the reply 1 token at a time.
        # This is based on the trick of using 'stopping_criteria' to create an iterator.
        else:

            def generate_with_callback(callback=None, **kwargs):
                kwargs['stopping_criteria'].append(Stream(callback_func=callback))
                clear_torch_cache()
                with torch.no_grad():
                    shared.model.generate(**kwargs)

            def generate_with_streaming(**kwargs):
                return Iteratorize(generate_with_callback, kwargs, callback=None)

            with generate_with_streaming(**generate_params) as generator:
                for output in generator:
                    if shared.soft_prompt:
                        output = torch.cat((input_ids[0], output[filler_input_ids.shape[1]:]))

                    yield get_reply_from_output_ids(output, input_ids, original_question, state, is_chat=is_chat)
                    if output[-1] in eos_token_ids:
                        break

    except Exception:
        traceback.print_exc()
    finally:
        t1 = time.time()
        original_tokens = len(original_input_ids[0])
        new_tokens = len(output) - (original_tokens if shared.model_type != 'HF_seq2seq' else 0)
        print(f'Output generated in {(t1-t0):.2f} seconds ({new_tokens/(t1-t0):.2f} tokens/s, {new_tokens} tokens, context {original_tokens}, seed {seed})')
        return


def generate_reply_custom(question, original_question, seed, state, eos_token=None, stopping_strings=None, is_chat=False):
    seed = set_manual_seed(state['seed'])
    generate_params = {'token_count': state['max_new_tokens']}
    for k in ['temperature', 'top_p', 'top_k', 'repetition_penalty']:
        generate_params[k] = state[k]

    t0 = time.time()
    try:
        if not is_chat:
            yield ''

        if not state['stream']:
            reply = shared.model.generate(context=question, **generate_params)
            if not is_chat:
                reply = apply_extensions('output', reply)

            yield reply
        else:
            for reply in shared.model.generate_with_streaming(context=question, **generate_params):
                if not is_chat:
                    reply = apply_extensions('output', reply)

                yield reply

    except Exception:
        traceback.print_exc()
    finally:
        t1 = time.time()
        original_tokens = len(encode(original_question)[0])
        new_tokens = len(encode(original_question + reply)[0]) - original_tokens
        print(f'Output generated in {(t1-t0):.2f} seconds ({new_tokens/(t1-t0):.2f} tokens/s, {new_tokens} tokens, context {original_tokens}, seed {seed})')
        return


def generate_reply_flexgen(question, original_question, seed, state, eos_token=None, stopping_strings=None, is_chat=False):
    generate_params = {}
    for k in ['max_new_tokens', 'do_sample', 'temperature']:
        generate_params[k] = state[k]

    if state['stream']:
        generate_params['max_new_tokens'] = 8

    # Encode the input
    input_ids = encode(question, add_bos_token=state['add_bos_token'], truncation_length=get_max_prompt_length(state))
    output = input_ids[0]

    # Find the eos tokens
    eos_token_ids = [shared.tokenizer.eos_token_id] if shared.tokenizer.eos_token_id is not None else []
    if eos_token is not None:
        eos_token_ids.append(int(encode(eos_token)[0][-1]))

    # Add the encoded tokens to generate_params
    question, input_ids, inputs_embeds = apply_extensions('tokenizer', state, question, input_ids, None)
    original_input_ids = input_ids
    generate_params.update({'inputs': input_ids})
    if inputs_embeds is not None:
        generate_params.update({'inputs_embeds': inputs_embeds})

    # Update generate_params with the eos token and the stopping strings
    generate_params['stop'] = eos_token_ids[-1]

    t0 = time.time()
    try:
        if not is_chat:
            yield ''

        # Generate the entire reply at once.
        if not state['stream']:
            with torch.no_grad():
                output = shared.model.generate(**generate_params)[0]

            yield get_reply_from_output_ids(output, input_ids, original_question, state, is_chat=is_chat)

        # Stream the output naively for FlexGen since it doesn't support 'stopping_criteria'
        else:
            for i in range(state['max_new_tokens'] // 8 + 1):
                if shared.stop_everything:
                    break

                clear_torch_cache()
                with torch.no_grad():
                    output = shared.model.generate(**generate_params)[0]

                if np.count_nonzero(np.isin(input_ids[0], eos_token_ids)) < np.count_nonzero(np.isin(output, eos_token_ids)):
                    break

                yield get_reply_from_output_ids(output, original_input_ids, original_question, state)
                input_ids = np.reshape(output, (1, output.shape[0]))
                generate_params.update({'inputs': input_ids})

    except Exception:
        traceback.print_exc()
    finally:
        t1 = time.time()
        original_tokens = len(original_input_ids[0])
        new_tokens = len(output) - (original_tokens if shared.model_type != 'HF_seq2seq' else 0)
        print(f'Output generated in {(t1-t0):.2f} seconds ({new_tokens/(t1-t0):.2f} tokens/s, {new_tokens} tokens, context {original_tokens}, seed {seed})')
        return<|MERGE_RESOLUTION|>--- conflicted
+++ resolved
@@ -154,12 +154,7 @@
         yield formatted_outputs(reply, shared.model_name)
 
 
-<<<<<<< HEAD
-        # transformers
-        else:
-            for k in ['max_new_tokens', 'do_sample', 'temperature', 'top_p', 'typical_p', 'epsilon_cutoff', 'eta_cutoff', 'repetition_penalty', 'encoder_repetition_penalty', 'top_k', 'min_length', 'no_repeat_ngram_size', 'num_beams', 'penalty_alpha', 'length_penalty', 'early_stopping']:
-                generate_params[k] = state[k]
-=======
+
 def generate_reply(question, state, eos_token=None, stopping_strings=None, is_chat=False):
     state = apply_extensions('state', state)
     generate_func = apply_extensions('custom_generate_reply')
@@ -168,8 +163,6 @@
             logging.error("No model is loaded! Select one in the Model tab.")
             yield question
             return
->>>>>>> 071f0776
-
         if shared.model_type in ['rwkv', 'llamacpp']:
             generate_func = generate_reply_custom
         elif shared.args.flexgen:
@@ -194,7 +187,7 @@
 
 def generate_reply_HF(question, original_question, seed, state, eos_token=None, stopping_strings=None, is_chat=False):
     generate_params = {}
-    for k in ['max_new_tokens', 'do_sample', 'temperature', 'top_p', 'typical_p', 'repetition_penalty', 'encoder_repetition_penalty', 'top_k', 'min_length', 'no_repeat_ngram_size', 'num_beams', 'penalty_alpha', 'length_penalty', 'early_stopping']:
+    for k in ['max_new_tokens', 'do_sample', 'temperature', 'top_p', 'typical_p', 'repetition_penalty', 'encoder_repetition_penalty', 'top_k', 'epsilon_cutoff', 'eta_cutoff', 'min_length', 'no_repeat_ngram_size', 'num_beams', 'penalty_alpha', 'length_penalty', 'early_stopping']:
         generate_params[k] = state[k]
 
     if state['ban_eos_token']:
